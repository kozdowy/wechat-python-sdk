# -*- coding: utf-8 -*-

import hashlib
import requests
import time
import json
<<<<<<< HEAD
import ast
=======
import cgi
from StringIO import StringIO
>>>>>>> c8cca62b

from xml.dom import minidom

from .messages import MESSAGE_TYPES, UnknownMessage
from .exceptions import ParseError, NeedParseError, NeedParamError, OfficialAPIError
from .reply import TextReply, ImageReply, VoiceReply, VideoReply, MusicReply, Article, ArticleReply
from .lib import disable_urllib3_warning, XMLStore


class WechatBasic(object):
    """
    微信基本功能类

    仅包含官方 API 中所包含的内容, 如需高级功能支持请移步 ext.py 中的 WechatExt 类
    """
    def __init__(self, token=None, appid=None, appsecret=None, partnerid=None,
                 partnerkey=None, paysignkey=None, access_token=None, access_token_expires_at=None,
                 jsapi_ticket=None, jsapi_ticket_expires_at=None, checkssl=False):
        """
        :param token: 微信 Token
        :param appid: App ID
        :param appsecret: App Secret
        :param partnerid: 财付通商户身份标识, 支付权限专用
        :param partnerkey: 财付通商户权限密钥 Key, 支付权限专用
        :param paysignkey: 商户签名密钥 Key, 支付权限专用
        :param access_token: 直接导入的 access_token 值, 该值需要在上一次该类实例化之后手动进行缓存并在此处传入, 如果不传入, 将会在需要时自动重新获取
        :param access_token_expires_at: 直接导入的 access_token 的过期日期，该值需要在上一次该类实例化之后手动进行缓存并在此处传入, 如果不传入, 将会在需要时自动重新获取
        :param jsapi_ticket: 直接导入的 jsapi_ticket 值, 该值需要在上一次该类实例化之后手动进行缓存并在此处传入, 如果不传入, 将会在需要时自动重新获取
        :param jsapi_ticket_expires_at: 直接导入的 jsapi_ticket 的过期日期，该值需要在上一次该类实例化之后手动进行缓存并在此处传入, 如果不传入, 将会在需要时自动重新获取
        :param checkssl: 是否检查 SSL, 默认为 False, 可避免 urllib3 的 InsecurePlatformWarning 警告
        """
        if not checkssl:
            disable_urllib3_warning()  # 可解决 InsecurePlatformWarning 警告

        self.__token = token
        self.__appid = appid
        self.__appsecret = appsecret
        self.__partnerid = partnerid
        self.__partnerkey = partnerkey
        self.__paysignkey = paysignkey

        self.__access_token = access_token
        self.__access_token_expires_at = access_token_expires_at
        self.__jsapi_ticket = jsapi_ticket
        self.__jsapi_ticket_expires_at = jsapi_ticket_expires_at
        self.__is_parse = False
        self.__message = None

    def check_signature(self, signature, timestamp, nonce):
        """
        验证微信消息真实性
        :param signature: 微信加密签名
        :param timestamp: 时间戳
        :param nonce: 随机数
        :return: 通过验证返回 True, 未通过验证返回 False
        """
        self._check_token()

        if not signature or not timestamp or not nonce:
            return False

        tmp_list = [self.__token, timestamp, nonce]
        tmp_list.sort()
        tmp_str = ''.join(tmp_list)
        if signature == hashlib.sha1(tmp_str.encode('utf-8')).hexdigest():
            return True
        else:
            return False

    def generate_jsapi_signature(self, timestamp, noncestr, url, jsapi_ticket=None):
        """
        使用 jsapi_ticket 对 url 进行签名
        :param timestamp: 时间戳
        :param noncestr: 随机数
        :param url: 要签名的 url，不包含 # 及其后面部分
        :param jsapi_ticket: (可选参数) jsapi_ticket 值 (如不提供将自动通过 appid 和 appsecret 获取)
        :return: 返回sha1签名的hexdigest值
        """
        if not jsapi_ticket:
            jsapi_ticket = self.jsapi_ticket
        data = {
            'jsapi_ticket': jsapi_ticket,
            'noncestr': noncestr,
            'timestamp': timestamp,
            'url': url,
        }
        keys = data.keys()
        keys.sort()
        data_str = '&'.join(['%s=%s' % (key, data[key]) for key in keys])
        signature = hashlib.sha1(data_str.encode('utf-8')).hexdigest()
        return signature

    def parse_data(self, data):
        """
        解析微信服务器发送过来的数据并保存类中
        :param data: HTTP Request 的 Body 数据
        :raises ParseError: 解析微信服务器数据错误, 数据不合法
        """
        result = {}
        if type(data) == unicode:
            data = data.encode('utf-8')
        elif type(data) == str:
            pass
        else:
            raise ParseError()

        try:
            xml = XMLStore(xmlstring=data)
        except Exception:
            raise ParseError()

        result = xml.xml2dict
        result['raw'] = data
        result['type'] = result.pop('MsgType').lower()

        message_type = MESSAGE_TYPES.get(result['type'], UnknownMessage)
        self.__message = message_type(result)
        self.__is_parse = True

    @property
    def message(self):
        return self.get_message()

    def get_message(self):
        """
        获取解析好的 WechatMessage 对象
        :return: 解析好的 WechatMessage 对象
        """
        self._check_parse()

        return self.__message

    def get_access_token(self):
        """
        获取 Access Token 及 Access Token 过期日期, 仅供缓存使用, 如果希望得到原生的 Access Token 请求数据请使用 :func:`grant_token`
        :return: dict 对象, key 包括 `access_token` 及 `access_token_expires_at`
        """
        self._check_appid_appsecret()

        return {
            'access_token': self.access_token,
            'access_token_expires_at': self.__access_token_expires_at,
        }

    def get_jsapi_ticket(self):
        """
        获取 Jsapi Ticket 及 Jsapi Ticket 过期日期, 仅供缓存使用, 如果希望得到原生的 Jsapi Ticket 请求数据请使用 :func:`grant_jsapi_ticket`
        :return: dict 对象, key 包括 `jsapi_ticket` 及 `jsapi_ticket_expires_at`
        """
        self._check_appid_appsecret()

        return {
            'jsapi_ticket': self.jsapi_ticket,
            'jsapi_ticket_expires_at': self.__jsapi_ticket_expires_at,
        }

    def response_text(self, content, escape=False):
        """
        将文字信息 content 组装为符合微信服务器要求的响应数据
        :param content: 回复文字
        :param escape: 是否转义该文本内容 (默认不转义)
        :return: 符合微信服务器要求的 XML 响应数据
        """
        self._check_parse()
        content = self._transcoding(content)
        if escape:
            content = cgi.escape(content)

        return TextReply(message=self.__message, content=content).render()

    def response_image(self, media_id):
        """
        将 media_id 所代表的图片组装为符合微信服务器要求的响应数据
        :param media_id: 图片的 MediaID
        :return: 符合微信服务器要求的 XML 响应数据
        """
        self._check_parse()

        return ImageReply(message=self.__message, media_id=media_id).render()

    def response_voice(self, media_id):
        """
        将 media_id 所代表的语音组装为符合微信服务器要求的响应数据
        :param media_id: 语音的 MediaID
        :return: 符合微信服务器要求的 XML 响应数据
        """
        self._check_parse()

        return VoiceReply(message=self.__message, media_id=media_id).render()

    def response_video(self, media_id, title=None, description=None):
        """
        将 media_id 所代表的视频组装为符合微信服务器要求的响应数据
        :param media_id: 视频的 MediaID
        :param title: 视频消息的标题
        :param description: 视频消息的描述
        :return: 符合微信服务器要求的 XML 响应数据
        """
        self._check_parse()
        title = self._transcoding(title)
        description = self._transcoding(description)

        return VideoReply(message=self.__message, media_id=media_id, title=title, description=description).render()

    def response_music(self, music_url, title=None, description=None, hq_music_url=None, thumb_media_id=None):
        """
        将音乐信息组装为符合微信服务器要求的响应数据
        :param music_url: 音乐链接
        :param title: 音乐标题
        :param description: 音乐描述
        :param hq_music_url: 高质量音乐链接, WIFI环境优先使用该链接播放音乐
        :param thumb_media_id: 缩略图的 MediaID
        :return: 符合微信服务器要求的 XML 响应数据
        """
        self._check_parse()
        music_url = self._transcoding(music_url)
        title = self._transcoding(title)
        description = self._transcoding(description)
        hq_music_url = self._transcoding(hq_music_url)

        return MusicReply(message=self.__message, title=title, description=description, music_url=music_url,
                          hq_music_url=hq_music_url, thumb_media_id=thumb_media_id).render()

    def response_news(self, articles):
        """
        将新闻信息组装为符合微信服务器要求的响应数据
        :param articles: list 对象, 每个元素为一个 dict 对象, key 包含 `title`, `description`, `picurl`, `url`
        :return: 符合微信服务器要求的 XML 响应数据
        """
        self._check_parse()
        for article in articles:
            if article.get('title'):
                article['title'] = self._transcoding(article['title'])
            if article.get('description'):
                article['description'] = self._transcoding(article['description'])
            if article.get('picurl'):
                article['picurl'] = self._transcoding(article['picurl'])
            if article.get('url'):
                article['url'] = self._transcoding(article['url'])

        news = ArticleReply(message=self.__message)
        for article in articles:
            article = Article(**article)
            news.add_article(article)
        return news.render()

    def grant_token(self, override=True):
        """
        获取 Access Token
        详情请参考 http://mp.weixin.qq.com/wiki/11/0e4b294685f817b95cbed85ba5e82b8f.html
        :param override: 是否在获取的同时覆盖已有 access_token (默认为True)
        :return: 返回的 JSON 数据包
        :raise HTTPError: 微信api http 请求失败
        """
        self._check_appid_appsecret()

        response_json = self._get(
            url="https://api.weixin.qq.com/cgi-bin/token",
            params={
                "grant_type": "client_credential",
                "appid": self.__appid,
                "secret": self.__appsecret,
            }
        )
        if override:
            self.__access_token = response_json['access_token']
            self.__access_token_expires_at = int(time.time()) + response_json['expires_in']
        return response_json

    def grant_jsapi_ticket(self, override=True):
        """
        获取 Jsapi Ticket
        详情请参考 http://mp.weixin.qq.com/wiki/7/aaa137b55fb2e0456bf8dd9148dd613f.html#.E9.99.84.E5.BD.951-JS-SDK.E4.BD.BF.E7.94.A8.E6.9D.83.E9.99.90.E7.AD.BE.E5.90.8D.E7.AE.97.E6.B3.95
        :param override: 是否在获取的同时覆盖已有 jsapi_ticket (默认为True)
        :return: 返回的 JSON 数据包
        :raise HTTPError: 微信api http 请求失败
        """
        self._check_appid_appsecret()
        # force to grant new access_token to avoid invalid credential issue
        self.grant_token()

        response_json = self._get(
            url="https://api.weixin.qq.com/cgi-bin/ticket/getticket",
            params={
                "access_token": self.access_token,
                "type": "jsapi",
            }
        )
        if override:
            self.__jsapi_ticket = response_json['ticket']
            self.__jsapi_ticket_expires_at = int(time.time()) + response_json['expires_in']
        return response_json

    def create_menu(self, menu_data):
        """
        创建自定义菜单 ::

            # -*- coding: utf-8 -*-
            wechat = WechatBasic(appid='appid', appsecret='appsecret')
            wechat.create_menu({
                'button':[
                    {
                        'type': 'click',
                        'name': '今日歌曲',
                        'key': 'V1001_TODAY_MUSIC'
                    },
                    {
                        'type': 'click',
                        'name': '歌手简介',
                        'key': 'V1001_TODAY_SINGER'
                    },
                    {
                        'name': '菜单',
                        'sub_button': [
                            {
                                'type': 'view',
                                'name': '搜索',
                                'url': 'http://www.soso.com/'
                            },
                            {
                                'type': 'view',
                                'name': '视频',
                                'url': 'http://v.qq.com/'
                            },
                            {
                                'type': 'click',
                                'name': '赞一下我们',
                                'key': 'V1001_GOOD'
                            }
                        ]
                    }
                ]})

        详情请参考 http://mp.weixin.qq.com/wiki/13/43de8269be54a0a6f64413e4dfa94f39.html
        :param menu_data: Python 字典
        :return: 返回的 JSON 数据包
        :raise HTTPError: 微信api http 请求失败
        """
        self._check_appid_appsecret()

        menu_data = self._transcoding_dict(menu_data)
        return self._post(
            url='https://api.weixin.qq.com/cgi-bin/menu/create',
            data=menu_data
        )

    def get_menu(self):
        """
        查询自定义菜单
        详情请参考 http://mp.weixin.qq.com/wiki/16/ff9b7b85220e1396ffa16794a9d95adc.html
        :return: 返回的 JSON 数据包
        :raise HTTPError: 微信api http 请求失败
        """
        self._check_appid_appsecret()

        return self._get('https://api.weixin.qq.com/cgi-bin/menu/get')

    def delete_menu(self):
        """
        删除自定义菜单
        详情请参考 http://mp.weixin.qq.com/wiki/16/8ed41ba931e4845844ad6d1eeb8060c8.html
        :return: 返回的 JSON 数据包
        :raise HTTPError: 微信api http 请求失败
        """
        self._check_appid_appsecret()

        return self._get('https://api.weixin.qq.com/cgi-bin/menu/delete')

    def upload_media(self, media_type, media_file, extension=''):
        """
        上传多媒体文件
        详情请参考 http://mp.weixin.qq.com/wiki/10/78b15308b053286e2a66b33f0f0f5fb6.html
        :param media_type: 媒体文件类型，分别有图片（image）、语音（voice）、视频（video）和缩略图（thumb）
        :param media_file: 要上传的文件，一个 File object 或 StringIO object
        :param extension: 如果 media_file 传入的为 StringIO object，那么必须传入 extension 显示指明该媒体文件扩展名，如 ``mp3``, ``amr``；如果 media_file 传入的为 File object，那么该参数请留空
        :return: 返回的 JSON 数据包
        :raise HTTPError: 微信api http 请求失败
        """
        self._check_appid_appsecret()
        if not isinstance(media_file, file) and not isinstance(media_file, StringIO):
            raise ValueError('Parameter media_file must be file object or StringIO.StringIO object.')
        if isinstance(media_file, StringIO) and extension.lower() not in ['jpg', 'jpeg', 'amr', 'mp3', 'mp4']:
            raise ValueError('Please provide \'extension\' parameters when the type of \'media_file\' is \'StringIO.StringIO\'.')
        if isinstance(media_file, file):
            extension = media_file.name.split('.')[-1]
            if extension.lower() not in ['jpg', 'jpeg', 'amr', 'mp3', 'mp4']:
                raise ValueError('Invalid file type.')

        ext = {
            'jpg': 'image/jpeg',
            'jpeg': 'image/jpeg',
            'amr': 'audio/amr',
            'mp3': 'audio/mpeg',
            'mp4': 'video/mp4',
        }
        if isinstance(media_file, StringIO):
            filename = 'temp.' + extension
        else:
            filename = media_file.name

        return self._post(
            url='http://file.api.weixin.qq.com/cgi-bin/media/upload',
            params={
                'access_token': self.access_token,
                'type': media_type,
            },
            files={
                'media': (filename, media_file, ext[extension])
            }
        )

    def download_media(self, media_id):
        """
        下载多媒体文件
        详情请参考 http://mp.weixin.qq.com/wiki/10/78b15308b053286e2a66b33f0f0f5fb6.html
        :param media_id: 媒体文件 ID
        :return: requests 的 Response 实例
        """
        self._check_appid_appsecret()

        return requests.get(
            'http://file.api.weixin.qq.com/cgi-bin/media/get',
            params={
                'access_token': self.access_token,
                'media_id': media_id,
            },
            stream=True,
        )

    def create_group(self, name):
        """
        创建分组
        详情请参考 http://mp.weixin.qq.com/wiki/13/be5272dc4930300ba561d927aead2569.html
        :param name: 分组名字（30个字符以内）
        :return: 返回的 JSON 数据包
        :raise HTTPError: 微信api http 请求失败
        """
        self._check_appid_appsecret()

        return self._post(
            url='https://api.weixin.qq.com/cgi-bin/groups/create',
            data={
                'group': {
                    'name': name,
                },
            }
        )

    def get_groups(self):
        """
        查询所有分组
        详情请参考 http://mp.weixin.qq.com/wiki/13/be5272dc4930300ba561d927aead2569.html
        :return: 返回的 JSON 数据包
        :raise HTTPError: 微信api http 请求失败
        """
        self._check_appid_appsecret()

        return self._get('https://api.weixin.qq.com/cgi-bin/groups/get')

    def get_group_by_id(self, openid):
        """
        查询用户所在分组
        详情请参考 http://mp.weixin.qq.com/wiki/13/be5272dc4930300ba561d927aead2569.html
        :param openid: 用户的OpenID
        :return: 返回的 JSON 数据包
        :raise HTTPError: 微信api http 请求失败
        """
        self._check_appid_appsecret()

        return self._post(
            url='https://api.weixin.qq.com/cgi-bin/groups/getid',
            data={
                'openid': openid,
            }
        )

    def update_group(self, group_id, name):
        """
        修改分组名
        详情请参考 http://mp.weixin.qq.com/wiki/13/be5272dc4930300ba561d927aead2569.html
        :param group_id: 分组id，由微信分配
        :param name: 分组名字（30个字符以内）
        :return: 返回的 JSON 数据包
        :raise HTTPError: 微信api http 请求失败
        """
        self._check_appid_appsecret()

        return self._post(
            url='https://api.weixin.qq.com/cgi-bin/groups/update',
            data={
                'group': {
                    'id': int(group_id),
                    'name': name,
                }
            }
        )

    def move_user(self, user_id, group_id):
        """
        移动用户分组
        详情请参考 http://mp.weixin.qq.com/wiki/13/be5272dc4930300ba561d927aead2569.html
        :param user_id: 用户 ID 。 就是你收到的 WechatMessage 的 source
        :param group_id: 分组 ID
        :return: 返回的 JSON 数据包
        :raise HTTPError: 微信api http 请求失败
        """
        self._check_appid_appsecret()

        return self._post(
            url='https://api.weixin.qq.com/cgi-bin/groups/members/update',
            data={
                'openid': user_id,
                'to_groupid': group_id,
            }
        )

    def get_user_info(self, user_id, lang='zh_CN'):
        """
        获取用户基本信息
        详情请参考 http://mp.weixin.qq.com/wiki/14/bb5031008f1494a59c6f71fa0f319c66.html
        :param user_id: 用户 ID, 就是你收到的 WechatMessage 的 source
        :param lang: 返回国家地区语言版本，zh_CN 简体，zh_TW 繁体，en 英语
        :return: 返回的 JSON 数据包
        :raise HTTPError: 微信api http 请求失败
        """
        self._check_appid_appsecret()

        return self._get(
            url='https://api.weixin.qq.com/cgi-bin/user/info',
            params={
                'access_token': self.access_token,
                'openid': user_id,
                'lang': lang,
            }
        )

    def get_followers(self, first_user_id=None):
        """
        获取关注者列表
        详情请参考 http://mp.weixin.qq.com/wiki/3/17e6919a39c1c53555185907acf70093.html
        :param first_user_id: 可选。第一个拉取的OPENID，不填默认从头开始拉取
        :return: 返回的 JSON 数据包
        :raise HTTPError: 微信api http 请求失败
        """
        self._check_appid_appsecret()

        params = {
            'access_token': self.access_token,
        }
        if first_user_id:
            params['next_openid'] = first_user_id
        return self._get('https://api.weixin.qq.com/cgi-bin/user/get', params=params)

    def send_text_message(self, user_id, content):
        """
        发送文本消息
        详情请参考 http://mp.weixin.qq.com/wiki/7/12a5a320ae96fecdf0e15cb06123de9f.html
        :param user_id: 用户 ID, 就是你收到的 WechatMessage 的 source
        :param content: 消息正文
        :return: 返回的 JSON 数据包
        :raise HTTPError: 微信api http 请求失败
        """
        self._check_appid_appsecret()

        return self._post(
            url='https://api.weixin.qq.com/cgi-bin/message/custom/send',
            data={
                'touser': user_id,
                'msgtype': 'text',
                'text': {
                    'content': content,
                },
            }
        )

    def send_image_message(self, user_id, media_id):
        """
        发送图片消息
        详情请参考 http://mp.weixin.qq.com/wiki/7/12a5a320ae96fecdf0e15cb06123de9f.html
        :param user_id: 用户 ID, 就是你收到的 WechatMessage 的 source
        :param media_id: 图片的媒体ID。 可以通过 :func:`upload_media` 上传。
        :return: 返回的 JSON 数据包
        :raise HTTPError: 微信api http 请求失败
        """
        self._check_appid_appsecret()

        return self._post(
            url='https://api.weixin.qq.com/cgi-bin/message/custom/send',
            data={
                'touser': user_id,
                'msgtype': 'image',
                'image': {
                    'media_id': media_id,
                },
            }
        )

    def send_voice_message(self, user_id, media_id):
        """
        发送语音消息
        详情请参考 http://mp.weixin.qq.com/wiki/7/12a5a320ae96fecdf0e15cb06123de9f.html
        :param user_id: 用户 ID, 就是你收到的 WechatMessage 的 source
        :param media_id: 发送的语音的媒体ID。 可以通过 :func:`upload_media` 上传。
        :return: 返回的 JSON 数据包
        :raise HTTPError: 微信api http 请求失败
        """
        self._check_appid_appsecret()

        return self._post(
            url='https://api.weixin.qq.com/cgi-bin/message/custom/send',
            data={
                'touser': user_id,
                'msgtype': 'voice',
                'voice': {
                    'media_id': media_id,
                },
            }
        )

    def send_video_message(self, user_id, media_id, title=None, description=None):
        """
        发送视频消息
        详情请参考 http://mp.weixin.qq.com/wiki/7/12a5a320ae96fecdf0e15cb06123de9f.html
        :param user_id: 用户 ID, 就是你收到的 WechatMessage 的 source
        :param media_id: 发送的视频的媒体ID。 可以通过 :func:`upload_media` 上传。
        :param title: 视频消息的标题
        :param description: 视频消息的描述
        :return: 返回的 JSON 数据包
        :raise HTTPError: 微信api http 请求失败
        """
        self._check_appid_appsecret()

        video_data = {
            'media_id': media_id,
        }
        if title:
            video_data['title'] = title
        if description:
            video_data['description'] = description

        return self._post(
            url='https://api.weixin.qq.com/cgi-bin/message/custom/send',
            data={
                'touser': user_id,
                'msgtype': 'video',
                'video': video_data,
            }
        )

    def send_music_message(self, user_id, url, hq_url, thumb_media_id, title=None, description=None):
        """
        发送音乐消息
        详情请参考 http://mp.weixin.qq.com/wiki/7/12a5a320ae96fecdf0e15cb06123de9f.html
        :param user_id: 用户 ID, 就是你收到的 WechatMessage 的 source
        :param url: 音乐链接
        :param hq_url: 高品质音乐链接，wifi环境优先使用该链接播放音乐
        :param thumb_media_id: 缩略图的媒体ID。 可以通过 :func:`upload_media` 上传。
        :param title: 音乐标题
        :param description: 音乐描述
        :return: 返回的 JSON 数据包
        :raise HTTPError: 微信api http 请求失败
        """
        self._check_appid_appsecret()

        music_data = {
            'musicurl': url,
            'hqmusicurl': hq_url,
            'thumb_media_id': thumb_media_id,
        }
        if title:
            music_data['title'] = title
        if description:
            music_data['description'] = description

        return self._post(
            url='https://api.weixin.qq.com/cgi-bin/message/custom/send',
            data={
                'touser': user_id,
                'msgtype': 'music',
                'music': music_data,
            }
        )

    def send_article_message(self, user_id, articles):
        """
        发送图文消息
        详情请参考 http://mp.weixin.qq.com/wiki/7/12a5a320ae96fecdf0e15cb06123de9f.html
        :param user_id: 用户 ID, 就是你收到的 WechatMessage 的 source
        :param articles: list 对象, 每个元素为一个 dict 对象, key 包含 `title`, `description`, `picurl`, `url`
        :return: 返回的 JSON 数据包
        """
        self._check_appid_appsecret()

        articles_data = []
        for article in articles:
            article = Article(**article)
            articles_data.append({
                'title': article.title,
                'description': article.description,
                'url': article.url,
                'picurl': article.picurl,
            })
        return self._post(
            url='https://api.weixin.qq.com/cgi-bin/message/custom/send',
            data={
                'touser': user_id,
                'msgtype': 'news',
                'news': {
                    'articles': articles_data,
                },
            }
        )

    def create_qrcode(self, data):
        """
        创建二维码
        详情请参考 http://mp.weixin.qq.com/wiki/18/28fc21e7ed87bec960651f0ce873ef8a.html
        :param data: 你要发送的参数 dict
        :return: 返回的 JSON 数据包
        :raise HTTPError: 微信api http 请求失败
        """
        self._check_appid_appsecret()

        data = self._transcoding_dict(data)
        return self._post(
            url='https://api.weixin.qq.com/cgi-bin/qrcode/create',
            data=data
        )

    def show_qrcode(self, ticket):
        """
        通过ticket换取二维码
        详情请参考 http://mp.weixin.qq.com/wiki/18/28fc21e7ed87bec960651f0ce873ef8a.html
        :param ticket: 二维码 ticket 。可以通过 :func:`create_qrcode` 获取到
        :return: 返回的 Request 对象
        """
        self._check_appid_appsecret()

        return requests.get(
            url='https://mp.weixin.qq.com/cgi-bin/showqrcode',
            params={
                'ticket': ticket
            }
        )

    def set_template_industry(self, industry_id1, industry_id2):
        """
        设置所属行业
        详情请参考 http://mp.weixin.qq.com/wiki/17/304c1885ea66dbedf7dc170d84999a9d.html
        :param industry_id1: 主营行业代码
        :param industry_id2: 副营行业代码
        :return: 返回的 JSON 数据包
        """
        self._check_appid_appsecret()

        return self._post(
            url='https://api.weixin.qq.com/cgi-bin/template/api_set_industry',
            data={
                'industry_id1': str(industry_id1),
                'industry_id2': str(industry_id2),
            }
        )

    def get_template_id(self, template_id_short):
        """
        获得模板ID
        详情请参考 http://mp.weixin.qq.com/wiki/17/304c1885ea66dbedf7dc170d84999a9d.html
        :param template_id_short: 模板库中模板的编号，有“TM**”和“OPENTMTM**”等形式
        :return: 返回的 JSON 数据包
        """
        self._check_appid_appsecret()

        return self._post(
            url='https://api.weixin.qq.com/cgi-bin/template/api_add_template',
            data={
                'template_id_short': str(template_id_short),
            }
        )

    def send_template_message(self, user_id, template_id, data, url='', topcolor='#FF0000'):
        """
        发送模版消息
        详情请参考 http://mp.weixin.qq.com/wiki/17/304c1885ea66dbedf7dc170d84999a9d.html
        :param user_id: 用户 ID, 就是你收到的 WechatMessage 的 source (OpenID)
        :param template_id: 模板ID
        :param data: 模板消息数据 (dict形式)，示例如下：
        {
            "first": {
               "value": "恭喜你购买成功！",
               "color": "#173177"
            },
            "keynote1":{
               "value": "巧克力",
               "color": "#173177"
            },
            "keynote2": {
               "value": "39.8元",
               "color": "#173177"
            },
            "keynote3": {
               "value": "2014年9月16日",
               "color": "#173177"
            },
            "remark":{
               "value": "欢迎再次购买！",
               "color": "#173177"
            }
        }
        :param url: 跳转地址 (默认为空)
        :param topcolor: 顶部颜色RGB值 (默认 '#FF0000' )
        :return: 返回的 JSON 数据包
        """
        self._check_appid_appsecret()

        unicode_data = {}
        if data:
            unicode_data = self._transcoding_dict(data)

        return self._post(
            url='https://api.weixin.qq.com/cgi-bin/message/template/send',
            data={
                'touser': user_id,
                "template_id": template_id,
                "url": url,
                "topcolor": topcolor,
                "data": unicode_data
            }
        )

    @property
    def access_token(self):
        self._check_appid_appsecret()

        if self.__access_token:
            now = time.time()
            if self.__access_token_expires_at - now > 60:
                return self.__access_token
        self.grant_token()
        return self.__access_token

    @property
    def jsapi_ticket(self):
        self._check_appid_appsecret()

        if self.__jsapi_ticket:
            now = time.time()
            if self.__jsapi_ticket_expires_at - now > 60:
                return self.__jsapi_ticket
        self.grant_jsapi_ticket()
        return self.__jsapi_ticket

    def _check_token(self):
        """
        检查 Token 是否存在
        :raises NeedParamError: Token 参数没有在初始化的时候提供
        """
        if not self.__token:
            raise NeedParamError('Please provide Token parameter in the construction of class.')

    def _check_appid_appsecret(self):
        """
        检查 AppID 和 AppSecret 是否存在
        :raises NeedParamError: AppID 或 AppSecret 参数没有在初始化的时候完整提供
        """
        if not self.__appid or not self.__appsecret:
            raise NeedParamError('Please provide app_id and app_secret parameters in the construction of class.')

    def _check_parse(self):
        """
        检查是否成功解析微信服务器传来的数据
        :raises NeedParseError: 需要解析微信服务器传来的数据
        """
        if not self.__is_parse:
            raise NeedParseError()

    def _check_official_error(self, json_data):
        """
        检测微信公众平台返回值中是否包含错误的返回码
        :raises OfficialAPIError: 如果返回码提示有错误，抛出异常；否则返回 True
        """
        if "errcode" in json_data and json_data["errcode"] != 0:
            raise OfficialAPIError("{}: {}".format(json_data["errcode"], json_data["errmsg"]))

    def _request(self, method, url, **kwargs):
        """
        向微信服务器发送请求
        :param method: 请求方法
        :param url: 请求地址
        :param kwargs: 附加数据
        :return: 微信服务器响应的 json 数据
        :raise HTTPError: 微信api http 请求失败
        """
        if "params" not in kwargs:
            kwargs["params"] = {
                "access_token": self.access_token,
            }
        if isinstance(kwargs.get("data", ""), dict):
            body = json.dumps(kwargs["data"], ensure_ascii=False)
            body = body.encode('utf8')
            kwargs["data"] = body

        r = requests.request(
            method=method,
            url=url,
            **kwargs
        )
        r.raise_for_status()
        response_json = ast.literal_eval(r.content)
        headimgurl = response_json.get('headimgurl')
        if headimgurl:
            response_json['headimgurl'] = headimgurl.replace('\\', '')
        self._check_official_error(response_json)
        return response_json

    def _get(self, url, **kwargs):
        """
        使用 GET 方法向微信服务器发出请求
        :param url: 请求地址
        :param kwargs: 附加数据
        :return: 微信服务器响应的 json 数据
        :raise HTTPError: 微信api http 请求失败
        """
        return self._request(
            method="get",
            url=url,
            **kwargs
        )

    def _post(self, url, **kwargs):
        """
        使用 POST 方法向微信服务器发出请求
        :param url: 请求地址
        :param kwargs: 附加数据
        :return: 微信服务器响应的 json 数据
        :raise HTTPError: 微信api http 请求失败
        """
        return self._request(
            method="post",
            url=url,
            **kwargs
        )

    def _transcoding(self, data):
        """
        编码转换
        :param data: 需要转换的数据
        :return: 转换好的数据
        """
        if not data:
            return data

        result = None
        if isinstance(data, str):
            result = data.decode('utf-8')
        else:
            result = data
        return result

    def _transcoding_list(self, data):
        """
        编码转换 for list
        :param data: 需要转换的 list 数据
        :return: 转换好的 list
        """
        if not isinstance(data, list):
            raise ValueError('Parameter data must be list object.')

        result = []
        for item in data:
            if isinstance(item, dict):
                result.append(self._transcoding_dict(item))
            elif isinstance(item, list):
                result.append(self._transcoding_list(item))
            else:
                result.append(item)
        return result

    def _transcoding_dict(self, data):
        """
        编码转换 for dict
        :param data: 需要转换的 dict 数据
        :return: 转换好的 dict
        """
        if not isinstance(data, dict):
            raise ValueError('Parameter data must be dict object.')

        result = {}
        for k, v in data.items():
            k = self._transcoding(k)
            if isinstance(v, dict):
                v = self._transcoding_dict(v)
            elif isinstance(v, list):
                v = self._transcoding_list(v)
            else:
                v = self._transcoding(v)
            result.update({k: v})
        return result<|MERGE_RESOLUTION|>--- conflicted
+++ resolved
@@ -4,12 +4,9 @@
 import requests
 import time
 import json
-<<<<<<< HEAD
 import ast
-=======
 import cgi
 from StringIO import StringIO
->>>>>>> c8cca62b
 
 from xml.dom import minidom
 
